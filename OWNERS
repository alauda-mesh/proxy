reviewers:
  - qiwzhang
  - lizan
  - utka
  - rshriram
  - linsun
  - JimmyCYJ
<<<<<<< HEAD
  - venilnoronha
  - kyessenov
=======
  - duderino
>>>>>>> 8ddb2aab
approvers:
  - qiwzhang
  - lizan
  - utka
  - rshriram
  - linsun
  - JimmyCYJ
<<<<<<< HEAD
  - venilnoronha
  - kyessenov
=======
  - duderino
>>>>>>> 8ddb2aab
<|MERGE_RESOLUTION|>--- conflicted
+++ resolved
@@ -5,12 +5,9 @@
   - rshriram
   - linsun
   - JimmyCYJ
-<<<<<<< HEAD
   - venilnoronha
   - kyessenov
-=======
   - duderino
->>>>>>> 8ddb2aab
 approvers:
   - qiwzhang
   - lizan
@@ -18,9 +15,6 @@
   - rshriram
   - linsun
   - JimmyCYJ
-<<<<<<< HEAD
   - venilnoronha
   - kyessenov
-=======
-  - duderino
->>>>>>> 8ddb2aab
+  - duderino