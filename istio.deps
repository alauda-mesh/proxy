[
	{
		"_comment": "",
		"name": "ISTIO_API",
		"repoName": "api",
		"file": "repositories.bzl",
<<<<<<< HEAD
		"lastStableSHA": "825044c7e15f6723d558b7b878855670663c2e1e"
=======
		"lastStableSHA": "0791ae64224c0c50dad4899d94c6d2e3f35d8d4a"
>>>>>>> 8ddb2aab
	},
	{
		"_comment": "",
		"name": "ENVOY_SHA",
		"repoName": "envoyproxy/envoy",
		"file": "WORKSPACE",
<<<<<<< HEAD
		"lastStableSHA": "15a19b9cb1cc8bd5a5ec71d125177b3f6c9a3cf5"
=======
		"lastStableSHA": "925810d00b0d3095a8e67fd4e04e0f597ed188bb"
>>>>>>> 8ddb2aab
	}
]<|MERGE_RESOLUTION|>--- conflicted
+++ resolved
@@ -4,21 +4,13 @@
 		"name": "ISTIO_API",
 		"repoName": "api",
 		"file": "repositories.bzl",
-<<<<<<< HEAD
-		"lastStableSHA": "825044c7e15f6723d558b7b878855670663c2e1e"
-=======
-		"lastStableSHA": "0791ae64224c0c50dad4899d94c6d2e3f35d8d4a"
->>>>>>> 8ddb2aab
+		"lastStableSHA": "8463cba039d858e8a849847b872ecea50b0994df"
 	},
 	{
 		"_comment": "",
 		"name": "ENVOY_SHA",
 		"repoName": "envoyproxy/envoy",
 		"file": "WORKSPACE",
-<<<<<<< HEAD
 		"lastStableSHA": "15a19b9cb1cc8bd5a5ec71d125177b3f6c9a3cf5"
-=======
-		"lastStableSHA": "925810d00b0d3095a8e67fd4e04e0f597ed188bb"
->>>>>>> 8ddb2aab
 	}
 ]